--- conflicted
+++ resolved
@@ -12,11 +12,7 @@
 
 
 [dependencies]
-<<<<<<< HEAD
-pallas = "0.7.0-alpha.1"
-=======
 pallas = "0.7.0"
->>>>>>> 6eae412d
 # pallas = { path = "../pallas/pallas" }
 hex = "0.4.3"
 net2 = "0.2.37"
